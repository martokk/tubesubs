# Poetry pyproject.toml: https://python-poetry.org/docs/pyproject/
[build-system]
requires = ["poetry-core>=1.0.0"]
build-backend = "poetry.core.masonry.api"

[tool.poetry]
<<<<<<< HEAD
name = "tubesubs"
version = "0.0.4"
description = "A python project."
=======
name = "python_fastapi_stack"
version = "0.1.18"
description = "Python FastAPI Stack: poetry, fastapi, sqlmodel, alembic, loguru, crud, notify."
>>>>>>> a3b66bc3
readme = "README.md"
authors = ["martokk <25113632+martokk@users.noreply.github.com>"]
license = "MIT"
repository = "https://github.com/martokk/tubesubs"
homepage = "https://github.com/martokk/tubesubs"

# Keywords description https://python-poetry.org/docs/pyproject/#keywords
keywords = ["fastapi", "poetry", "python", "sqlmodel", "alembic", "loguru", "crud"]

# Pypi classifiers: https://pypi.org/classifiers/
classifiers = []

[tool.poetry.scripts]
# Entry points for the package https://python-poetry.org/docs/pyproject/#scripts
"tubesubs" = "app.__main__:app"

[tool.poetry.dependencies]
python = "^3.10"
loguru = "^0.6.0"
pyyaml = "^6.0"
python-dotenv = "^1.0.0"
shortuuid = "^1.0.11"
httpx = "^0.23.3"
wheel = "^0.40.0"
python-telegram-bot = "^20.0"
typer = {extras = ["all"], version = "^0.7.0"}
rich = "^12.6.0"
colorama = "^0.4.5"
fastapi = "^0.100.0"
uvicorn = "^0.21.0"
fastapi-utils = "^0.2.1"
jinja2 = "^3.1.2"
pyjwt = "^2.6.0"
passlib = {extras = ["bcrypt"], version = "^1.7.4"}
alembic = "^1.9.2"
asyncpg = "^0.27.0"
emails = "^0.6"
python-multipart = "^0.0.6"
email-validator = "^1.3.0"
pydantic = "^1.10.4"
sqlmodel = "^0.0.8"
<<<<<<< HEAD
feedgen = "^0.9.0"
yt-dlp = "2023.3.4" # update to "^2023.7.6" anytime after 7/6 when the "_allowed_colors" bug is fixed.
types-pyyaml = "^6.0.12.8"
types-requests = "^2.31.0.1"
=======
types-pyyaml = "^6.0.12.8"
types-attrs = "^19.1.0"

>>>>>>> a3b66bc3

[tool.poetry.group.dev.dependencies]
bandit = "^1.7.1"
black = {version = "^23.1.0", allow-prereleases = true}
darglint = "^1.8.1"
flake8 = "^6.0.0"
isort = {extras = ["colors"], version = "^5.10.1"}
mypy = "^1.0.1"
mypy-extensions = "^1.0.0"
pre-commit = "^3.1.1"
pydocstyle = "^6.1.1"
pylint = "^2.11.1"
pytest = "^7.1.3"
pytest-mock = "^3.10.0"
pyupgrade = "^3.1.0"
safety = "^2.3.1"
coverage = "^7.2.1"
coverage-badge = "^1.1.0"
pytest-html = "^3.1.1"
pytest-cov = "^4.0.0"
pytest-asyncio = "^0.20.3"

[tool.black]
# https://github.com/psf/black
target-version = ["py310"]
line-length = 100
color = true

exclude = '''
/(
    \.git
    | \.hg
    | \.mypy_cache
    | \.tox
    | \.venv
    | _build
    | buck-out
    | build
    | dist
    | env
    | migrations
    | venv
    | typings
)/
'''

[tool.flake8]
profile = 'black'


[tool.darglint]
# https://github.com/terrencepreilly/darglint
strictness = "full"
docstring_style = "google"
message_template="{path}  :  {line} -  {msg_id} -{msg}"


[tool.isort]
# https://github.com/timothycrosley/isort/
profile = "black"
py_version = 310
line_length = 100

known_typing = ["typing", "typings", "types", "typing_extensions", "mypy", "mypy_extensions"]
sections = ["FUTURE", "TYPING", "STDLIB", "THIRDPARTY", "FIRSTPARTY", "LOCALFOLDER"]
include_trailing_comma = true
multi_line_output = 3
indent = 4
color_output = true
skip = ["pyqt5_ui.py", "resources_rc.py"]
skip_glob = [".venv/*", "typings/*", "migrations/*"]

[tool.mypy]
# https://mypy.readthedocs.io/en/latest/config_file.html#using-a-pyproject-toml-file
python_version = "3.10"
pretty = true
show_traceback = true
color_output = true
allow_redefinition = false
check_untyped_defs = true
disallow_any_generics = true
disallow_incomplete_defs = true
ignore_missing_imports = true
implicit_reexport = false
no_implicit_optional = true
show_column_numbers = true
show_error_codes = true
show_error_context = true
strict_equality = true
strict_optional = true
warn_no_return = true
warn_redundant_casts = true
warn_return_any = true
warn_unreachable = true
warn_unused_configs = true
warn_unused_ignores = false
exclude = ["typings", "migrations", "venv", "build", "dist", "docs", ".tox", ".git", "__pycache__"]

[[tool.mypy.overrides]]
module = "*.pyqt5_ui"
ignore_errors = true

[tool.pytest.ini_options]
# https://docs.pytest.org/en/6.2.x/customize.html#pyproject-toml
# Directories that are not visited by pytest collector:
norecursedirs =["hooks", "*.egg", ".eggs", "dist", "build", "docs", ".tox", ".git", "__pycache__"]
doctest_optionflags = ["NUMBER", "NORMALIZE_WHITESPACE", "IGNORE_EXCEPTION_DETAIL"]
python_files = ["tests.py", "test_*.py", "*_tests.py"]
asyncio_mode="auto"


# Extra options:
addopts = [
  "--strict-markers",
  "--tb=short",
  "--doctest-modules",
  "--doctest-continue-on-failure",
]

[tool.coverage.run]
source = ["tests"]

[coverage.paths]
source = "app"

[coverage.run]
branch = true

[coverage.report]
fail_under = 50
show_missing = true

[tool.pylint.'MESSAGES CONTROL']
extension-pkg-whitelist = "pydantic"

[tool.pylint]
# https://pylint.pycqa.org/en/latest/user_guide/run.html
extension-pkg-whitelist = ['pydantic']
ignore = ["typings", "migrations", "venv", "build", "dist", "docs", ".tox", ".git", "__pycache__"]
max-line-length = 100
exclude = ["typings", "migrations", "venv", "build", "dist", "docs", ".tox", ".git", "__pycache__"]
ignore_missing_imports = true
show_column_numbers = true
no_pretty = true
follow_imports = "silent"

[tool.pyright]
include = ["app", "tests"]
ignore = ["typings", "migrations", "venv", "build", "dist", "docs", ".tox", ".git", "__pycache__"]
# useLibraryCodeForTypes = true
# typeCheckingMode = "strict"
# reportMissingImports = "information"
# reportMissingTypeStubs = "information"
# reportUnknownMemberType = "information"
# reportGeneralTypeIssues = "information"
extraPaths = ["app"]

[tool.pyupgrade]
py310-plus = true
skip = ["typings", "migrations", "venv", "build", "dist", "docs", ".tox", ".git", "__pycache__"]
exclude = [".venv/*", "typings/*", "migrations/*"]

[tool.bandit]
skips = ["B104"]<|MERGE_RESOLUTION|>--- conflicted
+++ resolved
@@ -4,15 +4,9 @@
 build-backend = "poetry.core.masonry.api"
 
 [tool.poetry]
-<<<<<<< HEAD
 name = "tubesubs"
 version = "0.0.4"
 description = "A python project."
-=======
-name = "python_fastapi_stack"
-version = "0.1.18"
-description = "Python FastAPI Stack: poetry, fastapi, sqlmodel, alembic, loguru, crud, notify."
->>>>>>> a3b66bc3
 readme = "README.md"
 authors = ["martokk <25113632+martokk@users.noreply.github.com>"]
 license = "MIT"
@@ -54,16 +48,10 @@
 email-validator = "^1.3.0"
 pydantic = "^1.10.4"
 sqlmodel = "^0.0.8"
-<<<<<<< HEAD
 feedgen = "^0.9.0"
 yt-dlp = "2023.3.4" # update to "^2023.7.6" anytime after 7/6 when the "_allowed_colors" bug is fixed.
 types-pyyaml = "^6.0.12.8"
 types-requests = "^2.31.0.1"
-=======
-types-pyyaml = "^6.0.12.8"
-types-attrs = "^19.1.0"
-
->>>>>>> a3b66bc3
 
 [tool.poetry.group.dev.dependencies]
 bandit = "^1.7.1"
